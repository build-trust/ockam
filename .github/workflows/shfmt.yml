--- conflicted
+++ resolved
@@ -14,11 +14,12 @@
   
 defaults:
   run:
-<<<<<<< HEAD
    shell: bash  
-=======
+
+  
+defaults:
+  run:
     shell: bash  
->>>>>>> ee0c3e11
 
 jobs:
   lint:
