--- conflicted
+++ resolved
@@ -1,23 +1,13 @@
-<<<<<<< HEAD
-use anyhow::anyhow;
-use clap::Args;
-use colorful::Colorful;
-use miette::ErrReport as Report;
-use ockam_api::cli_state::{CliStateError, StateDirTrait};
-use crate::{CommandGlobalOpts, docs};
-use crate::node::{get_node_name, initialize_node_if_default};
-use crate::node::util::{delete_all_nodes, delete_node};
-use crate::terminal::ConfirmResult;
-=======
 use crate::node::util::{delete_all_nodes, delete_node};
 use crate::node::{get_node_name, initialize_node_if_default};
 use crate::util::local_cmd;
-use crate::{docs, fmt_ok, CommandGlobalOpts};
+use crate::{docs, CommandGlobalOpts};
 use clap::Args;
 use colorful::Colorful;
+use miette::miette;
 
-use ockam_api::cli_state::StateDirTrait;
->>>>>>> c396674a
+use ockam_api::cli_state::{CliStateError, StateDirTrait};
+use crate::terminal::ConfirmResult;
 
 const LONG_ABOUT: &str = include_str!("./static/delete/long_about.txt");
 const AFTER_LONG_HELP: &str = include_str!("./static/delete/after_long_help.txt");
@@ -49,24 +39,16 @@
 impl DeleteCommand {
     pub fn run(self, opts: CommandGlobalOpts) {
         initialize_node_if_default(&opts, &self.node_name);
-        if let Err(e) = run_impl(opts, self) {
-            let code = e.code();
-
-            let r: Report = e.into();
-            eprintln!("{:?}", r);
-
-            std::process::exit(code);
-        }
+        local_cmd(run_impl(opts, self));
     }
 }
 
-fn run_impl(opts: CommandGlobalOpts, cmd: DeleteCommand) -> crate::Result<()> {
+fn run_impl(opts: CommandGlobalOpts, cmd: DeleteCommand) -> miette::Result<()> {
     let state = &opts.state.nodes;
     let node_name = get_node_name(&opts.state, &cmd.node_name);
     if cmd.all {
         delete_all_nodes(opts, cmd.force)?;
     } else {
-<<<<<<< HEAD
         if cmd.yes {
             match state.get(&node_name) {
                 // If it exists, proceed
@@ -87,9 +69,19 @@
                 // Else, return the appropriate error
                 Err(err) => match err {
                     CliStateError::NotFound => {
-                        return Err(anyhow!("Node '{}' not found", &node_name).into());
+                        return Err(crate::Error::NotFound {
+                            resource: "Node".to_string(),
+                            resource_name: node_name,
+                        }
+                            .into())
                     }
-                    _ => return Err(err.into()),
+                    e => {
+                        return Err(crate::Error::new_internal_error(
+                            "Unable to delete node:",
+                            &e.to_string(),
+                        )
+                            .into())
+                    }
                 },
             }
         } else {
@@ -103,7 +95,7 @@
                             return Ok(());
                         }
                         ConfirmResult::NonTTY => {
-                            return Err(anyhow!("Use --yes to confirm").into());
+                            return Err(miette!("Use --yes to confirm").into());
                         }
                     }
                     //call helper method for deleting single node by name
@@ -122,24 +114,13 @@
                 // Else, return the appropriate error
                 Err(err) => match err {
                     CliStateError::NotFound => {
-                        return Err(anyhow!("Node '{}' not found", &node_name).into());
+                        return Err(miette!("Node '{}' not found", &node_name).into());
                     }
                     _ => return Err(err.into()),
                 },
             }
         }
-=======
-        let state = &opts.state.nodes;
-        let node_name = get_node_name(&opts.state, &cmd.node_name);
-        state.get(&node_name)?;
-        delete_node(&opts, &node_name, cmd.force)?;
-        opts.terminal
-            .stdout()
-            .plain(fmt_ok!("The node named '{}' has been deleted.", &node_name))
-            .machine(&node_name)
-            .json(serde_json::json!({ "node": { "name": &node_name } }))
-            .write_line()?;
->>>>>>> c396674a
     }
+
     Ok(())
 }