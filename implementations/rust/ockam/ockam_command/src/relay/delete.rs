use clap::Args;
use colorful::Colorful;

use ockam::Context;
use ockam_api::nodes::BackgroundNode;
use ockam_core::api::Request;

use crate::node::get_node_name;
use crate::util::{node_rpc, parse_node_name};
use crate::{docs, fmt_ok, CommandGlobalOpts};

const AFTER_LONG_HELP: &str = include_str!("./static/delete/after_long_help.txt");

/// Delete a Relay
#[derive(Clone, Debug, Args)]
#[command(
arg_required_else_help = false,
after_long_help = docs::after_help(AFTER_LONG_HELP)
)]
pub struct DeleteCommand {
    /// Name assigned to Relay that will be deleted
    #[arg(display_order = 900, required = true)]
    relay_name: String,

    /// Node on which to delete the Relay. If not provided, the default node will be used
    #[arg(global = true, long, value_name = "NODE")]
    pub at: Option<String>,

    /// Confirm the deletion without prompting
    #[arg(display_order = 901, long, short)]
    yes: bool,
}

impl DeleteCommand {
    pub fn run(self, options: CommandGlobalOpts) {
        node_rpc(run_impl, (options, self))
    }
}

pub fn check_relay_existence(relay_infos: &Vec<RelayInfo>, relay_name: &str) -> miette::Result<()> {
// Iterate through the relay_infos vector and check if relay_name exists
let relay_exists = relay_infos.iter().any(|relay_info| relay_info.name == relay_name);
    
if !relay_exists {
    return Err(miette!("Relay with name '{}' does not exist.", relay_name));
}
Ok(())
}

pub async fn run_impl(
    ctx: Context,
    (opts, cmd): (CommandGlobalOpts, DeleteCommand),
) -> miette::Result<()> {
    let relay_name = cmd.relay_name.clone();
    let at = get_node_name(&opts.state, &cmd.at);
    let node_name = parse_node_name(&at)?;
    let node = BackgroundNode::create(&ctx, &opts.state, &node_name).await?;

<<<<<<< HEAD
    // Check if relay exists
    node.ask_and_get_reply::<_, ()>(&ctx, Request::get(format!("/node/forwarder/{relay_name}")))
        .await?
        .found()
        .into_diagnostic()?
        .ok_or(miette!("Relay with name '{}' does not exist", relay_name))?;
    
    if opts
        .terminal
        .confirmed_with_flag_or_prompt(cmd.yes, "Are you sure you want to delete this relay?")?
    {
        let relay_name = cmd.relay_name.clone();
        let at = get_node_name(&opts.state, &cmd.at);
        let node_name = parse_node_name(&at)?;
        let node = BackgroundNode::create(&ctx, &opts.state, &node_name).await?;
        node.tell(
            &ctx,
            Request::delete(format!("/node/forwarder/{relay_name}",)),
        )
        .await?;

        opts.terminal
            .stdout()
            .plain(fmt_ok!(
                "Relay with name {} on Node {} has been deleted.",
                relay_name,
                node_name
            ))
            .machine(&relay_name)
            .json(serde_json::json!({ "relay": { "name": relay_name,
                "node": node_name } }))
            .write_line()
            .unwrap();
=======
    // Construct a request to delete the relay
    let delete_relay_request = Request::delete(format!("/node/forwarder/{relay_name}",));

    // Send the request to delete the relay
    let delete_response = node.ask_and_get_reply::<()>(&ctx, delete_relay_request.clone()).await?;

    match delete_response.status() {
        reqwest::StatusCode::OK => {
            // Deletion was successful
            if opts
                .terminal
                .confirmed_with_flag_or_prompt(cmd.yes, "Are you sure you want to delete this relay?")?
            {
                opts.terminal
                    .stdout()
                    .plain(fmt_ok!(
                        "Relay with name {} on Node {} has been deleted.",
                        relay_name,
                        node_name
                    ))
                    .machine(&relay_name)
                    .json(serde_json::json!({ "relay": { "name": relay_name,
                        "node": node_name } }))
                    .write_line()
                    .unwrap();
            }
        }
        reqwest::StatusCode::NOT_FOUND => {
            // Relay not found, handle this case as needed
            opts.terminal
                .stdout()
                .plain(fmt_ok!(
                    "Relay with name {} on Node {} was not found.",
                    relay_name,
                    node_name
                ))
                .machine(&relay_name)
                .json(serde_json::json!({ "relay": { "name": relay_name,
                    "node": node_name } }))
                .write_line()
                .unwrap();
        }
        _ => {
            // Handle other status codes as needed
            // For example, you can log an error message
            opts.terminal
                .stdout()
                .plain(fmt_ok!(
                    "Unexpected status code: {:?}",
                    delete_response.status()
                ))
                .write_line()
                .unwrap();
        }
>>>>>>> 54c47f40
    }

    // Construct a request to get relay information after deletion
    let relay_info_request = Request::get(format!("/node/forwarder/{relay_name}",));

    // Send the request and await the response
    let relay_info: RelayInfo = node.ask_and_get_reply(&ctx, relay_info_request).await?;

    let relay_infos: Vec<RelayInfo> = get_relays.await?;

    // Pass relay_infos to check_relay_existence
    check_relay_existence(&relay_infos, &relay_name)?;

    Ok(())
}<|MERGE_RESOLUTION|>--- conflicted
+++ resolved
@@ -56,7 +56,7 @@
     let node_name = parse_node_name(&at)?;
     let node = BackgroundNode::create(&ctx, &opts.state, &node_name).await?;
 
-<<<<<<< HEAD
+
     // Check if relay exists
     node.ask_and_get_reply::<_, ()>(&ctx, Request::get(format!("/node/forwarder/{relay_name}")))
         .await?
@@ -90,62 +90,7 @@
                 "node": node_name } }))
             .write_line()
             .unwrap();
-=======
-    // Construct a request to delete the relay
-    let delete_relay_request = Request::delete(format!("/node/forwarder/{relay_name}",));
 
-    // Send the request to delete the relay
-    let delete_response = node.ask_and_get_reply::<()>(&ctx, delete_relay_request.clone()).await?;
-
-    match delete_response.status() {
-        reqwest::StatusCode::OK => {
-            // Deletion was successful
-            if opts
-                .terminal
-                .confirmed_with_flag_or_prompt(cmd.yes, "Are you sure you want to delete this relay?")?
-            {
-                opts.terminal
-                    .stdout()
-                    .plain(fmt_ok!(
-                        "Relay with name {} on Node {} has been deleted.",
-                        relay_name,
-                        node_name
-                    ))
-                    .machine(&relay_name)
-                    .json(serde_json::json!({ "relay": { "name": relay_name,
-                        "node": node_name } }))
-                    .write_line()
-                    .unwrap();
-            }
-        }
-        reqwest::StatusCode::NOT_FOUND => {
-            // Relay not found, handle this case as needed
-            opts.terminal
-                .stdout()
-                .plain(fmt_ok!(
-                    "Relay with name {} on Node {} was not found.",
-                    relay_name,
-                    node_name
-                ))
-                .machine(&relay_name)
-                .json(serde_json::json!({ "relay": { "name": relay_name,
-                    "node": node_name } }))
-                .write_line()
-                .unwrap();
-        }
-        _ => {
-            // Handle other status codes as needed
-            // For example, you can log an error message
-            opts.terminal
-                .stdout()
-                .plain(fmt_ok!(
-                    "Unexpected status code: {:?}",
-                    delete_response.status()
-                ))
-                .write_line()
-                .unwrap();
-        }
->>>>>>> 54c47f40
     }
 
     // Construct a request to get relay information after deletion
