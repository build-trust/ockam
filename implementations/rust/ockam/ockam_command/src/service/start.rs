use crate::node::NodeOpts;
use crate::util::{api, node_rpc, RpcBuilder};
use crate::CommandGlobalOpts;
use crate::Result;
use anyhow::anyhow;
use clap::{Args, Subcommand};

use minicbor::Encode;
use ockam::{Context, TcpTransport};

use ockam_api::DefaultAddress;
<<<<<<< HEAD
use ockam_core::api::{Request, RequestBuilder, Status};
use ockam_core::compat::net::Ipv4Addr;
use ockam_multiaddr::MultiAddr;
use std::str::FromStr;
=======
use ockam_core::api::{RequestBuilder, Status};
>>>>>>> 22082b75

/// Start a specified service
#[derive(Clone, Debug, Args)]
pub struct StartCommand {
    #[command(flatten)]
    pub node_opts: NodeOpts,

    #[command(subcommand)]
    pub create_subcommand: StartSubCommand,
}

#[derive(Clone, Debug, Subcommand)]
pub enum StartSubCommand {
    Vault {
        #[arg(default_value_t = vault_default_addr())]
        addr: String,
    },
    Identity {
        #[arg(default_value_t = identity_default_addr())]
        addr: String,
    },
    Authenticated {
        #[arg(default_value_t = authenticated_default_addr())]
        addr: String,
    },
    Verifier {
        #[arg(long, default_value_t = verifier_default_addr())]
        addr: String,
    },
    Credentials {
        #[arg(long)]
        identity: String,

        #[arg(long, default_value_t = credentials_default_addr())]
        addr: String,

        #[arg(long)]
        oneway: bool,
    },
    Authenticator {
        #[arg(long, default_value_t = authenticator_default_addr())]
        addr: String,

        #[arg(long)]
        project: String,
    },
<<<<<<< HEAD
    KafkaConsumer {
        /// The local address of the service
        #[arg(long, default_value_t = kafka_consumer_default_addr())]
        addr: String,
        /// The address where to bind and where the client will connect to
        #[arg(long, default_value_t = [127, 0, 0, 1].into())]
        bootstrap_server_ip: Ipv4Addr,
        /// The port to bind to and where the client will connect to
        #[arg(long)]
        bootstrap_server_port: u16,
        /// Local port range dynamically allocated to kafka brokers, mut not overlap with the
        /// bootstrap port
        #[arg(long)]
        brokers_port_range: PortRange,
        /// The route to the project in ockam orchestrator, expected something like /project/<name>
        #[arg(long, default_value_t = kafka_default_project_route())]
        project_route: MultiAddr,
    },
    KafkaProducer {
        /// The local address of the service
        #[arg(long, default_value_t = kafka_producer_default_addr())]
        addr: String,
        /// The address where to bind and where the client will connect to
        #[arg(long, default_value_t = [127, 0, 0, 1].into())]
        bootstrap_server_ip: Ipv4Addr,
        /// The port to bind to and where the client will connect to
        #[arg(long)]
        bootstrap_server_port: u16,
        /// Local port range dynamically allocated to kafka brokers, mut not overlap with the
        /// bootstrap port
        #[arg(long)]
        brokers_port_range: PortRange,
        /// The route to the project in ockam orchestrator, expected something like /project/<name>
        #[arg(long, default_value_t = kafka_default_project_route())]
        project_route: MultiAddr,
    },
=======
>>>>>>> 22082b75
}

fn kafka_default_project_route() -> MultiAddr {
    MultiAddr::from_str(DefaultAddress::KAFKA_DEFAULT_PROJECT_ROUTE).unwrap()
}

fn vault_default_addr() -> String {
    DefaultAddress::VAULT_SERVICE.to_string()
}

fn identity_default_addr() -> String {
    DefaultAddress::IDENTITY_SERVICE.to_string()
}

fn authenticated_default_addr() -> String {
    DefaultAddress::AUTHENTICATED_SERVICE.to_string()
}

fn verifier_default_addr() -> String {
    DefaultAddress::VERIFIER.to_string()
}

fn credentials_default_addr() -> String {
    DefaultAddress::CREDENTIALS_SERVICE.to_string()
}

fn authenticator_default_addr() -> String {
    DefaultAddress::DIRECT_AUTHENTICATOR.to_string()
}

impl StartCommand {
    pub fn run(self, options: CommandGlobalOpts) {
        node_rpc(rpc, (options, self));
    }
}

async fn rpc(
    mut ctx: Context,
    (opts, cmd): (CommandGlobalOpts, StartCommand),
) -> crate::Result<()> {
    run_impl(&mut ctx, opts, cmd).await
}

async fn run_impl(
    ctx: &mut Context,
    opts: CommandGlobalOpts,
    cmd: StartCommand,
) -> crate::Result<()> {
    let node_name = &cmd.node_opts.api_node;
    let tcp = TcpTransport::create(ctx).await?;
    match cmd.create_subcommand {
        StartSubCommand::Vault { addr, .. } => {
            start_vault_service(ctx, &opts, node_name, &addr, Some(&tcp)).await?
        }
        StartSubCommand::Identity { addr, .. } => {
            start_identity_service(ctx, &opts, node_name, &addr, Some(&tcp)).await?
        }
        StartSubCommand::Authenticated { addr, .. } => {
            let req = api::start_authenticated_service(&addr);
            start_service_impl(
                ctx,
                &opts,
                node_name,
                &addr,
                "Authenticated",
                req,
                Some(&tcp),
            )
            .await?
        }
        StartSubCommand::Verifier { addr, .. } => {
            start_verifier_service(ctx, &opts, node_name, &addr, Some(&tcp)).await?
        }
        StartSubCommand::Credentials {
            identity,
            addr,
            oneway,
            ..
        } => {
            let req = api::start_credentials_service(&identity, &addr, oneway);
            start_service_impl(ctx, &opts, node_name, &addr, "Credentials", req, Some(&tcp)).await?
        }
        StartSubCommand::Authenticator { addr, project, .. } => {
            start_authenticator_service(ctx, &opts, node_name, &addr, &project, Some(&tcp)).await?
        }
    }

    Ok(())
}

/// Helper function.
pub(crate) async fn start_service_impl<T>(
    ctx: &Context,
    opts: &CommandGlobalOpts,
    node_name: &str,
    serv_addr: &str,
    serv_name: &str,
    req: RequestBuilder<'_, T>,
    tcp: Option<&'_ TcpTransport>,
) -> Result<()>
where
    T: Encode<()>,
{
    let mut rpc = RpcBuilder::new(ctx, opts, node_name).tcp(tcp)?.build();
    rpc.request(req).await?;

    let (res, dec) = rpc.check_response()?;
    match res.status() {
        Some(Status::Ok) => {
            println!("{serv_name} service started at address: {serv_addr}");
            Ok(())
        }
        _ => {
            eprintln!("{}", rpc.parse_err_msg(res, dec));
            Err(anyhow!("Failed to start {serv_name} service").into())
        }
    }
}

/// Public so `ockam_command::node::create` can use it.
pub async fn start_vault_service(
    ctx: &Context,
    opts: &CommandGlobalOpts,
    node_name: &str,
    serv_addr: &str,
    tcp: Option<&'_ TcpTransport>,
) -> Result<()> {
    let req = api::start_vault_service(serv_addr);
    start_service_impl(ctx, opts, node_name, serv_addr, "Vault", req, tcp).await
}

/// Public so `ockam_command::node::create` can use it.
pub async fn start_identity_service(
    ctx: &Context,
    opts: &CommandGlobalOpts,
    node_name: &str,
    serv_addr: &str,
    tcp: Option<&'_ TcpTransport>,
) -> Result<()> {
    let req = api::start_identity_service(serv_addr);
    start_service_impl(ctx, opts, node_name, serv_addr, "Identity", req, tcp).await
}

/// Public so `ockam_command::node::create` can use it.
pub async fn start_verifier_service(
    ctx: &Context,
    opts: &CommandGlobalOpts,
    node_name: &str,
    serv_addr: &str,
    tcp: Option<&'_ TcpTransport>,
) -> Result<()> {
    let req = api::start_verifier_service(serv_addr);
    start_service_impl(ctx, opts, node_name, serv_addr, "Verifier", req, tcp).await
}

/// Public so `ockam_command::node::create` can use it.
#[allow(clippy::too_many_arguments)]
pub async fn start_authenticator_service(
    ctx: &Context,
    opts: &CommandGlobalOpts,
    node_name: &str,
    serv_addr: &str,
    project: &str,
    tcp: Option<&'_ TcpTransport>,
) -> Result<()> {
    let req = api::start_authenticator_service(serv_addr, project);
    start_service_impl(ctx, opts, node_name, serv_addr, "Authenticator", req, tcp).await
}<|MERGE_RESOLUTION|>--- conflicted
+++ resolved
@@ -9,14 +9,11 @@
 use ockam::{Context, TcpTransport};
 
 use ockam_api::DefaultAddress;
-<<<<<<< HEAD
 use ockam_core::api::{Request, RequestBuilder, Status};
 use ockam_core::compat::net::Ipv4Addr;
 use ockam_multiaddr::MultiAddr;
 use std::str::FromStr;
-=======
 use ockam_core::api::{RequestBuilder, Status};
->>>>>>> 22082b75
 
 /// Start a specified service
 #[derive(Clone, Debug, Args)]
@@ -63,7 +60,6 @@
         #[arg(long)]
         project: String,
     },
-<<<<<<< HEAD
     KafkaConsumer {
         /// The local address of the service
         #[arg(long, default_value_t = kafka_consumer_default_addr())]
@@ -100,8 +96,6 @@
         #[arg(long, default_value_t = kafka_default_project_route())]
         project_route: MultiAddr,
     },
-=======
->>>>>>> 22082b75
 }
 
 fn kafka_default_project_route() -> MultiAddr {
