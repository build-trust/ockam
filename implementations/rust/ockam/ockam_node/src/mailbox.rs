--- conflicted
+++ resolved
@@ -75,11 +75,7 @@
     /// After calling this function it is no longer possible to
     /// re-queue the message into the worker mailbox.
     pub fn take(self) -> Routed<M> {
-<<<<<<< HEAD
-        Routed::new(self.inner, self.addr, self.trans.return_, self.trans.onward)
-=======
-        Routed::v1(self.inner, self.trans)
->>>>>>> ef9c758f
+        Routed::v1(self.inner, self.addr, self.trans)
     }
 }
 
