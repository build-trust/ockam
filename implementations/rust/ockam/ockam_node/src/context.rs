--- conflicted
+++ resolved
@@ -164,11 +164,7 @@
         // Pack the payload into a TransportMessage
         let payload = msg.encode().unwrap();
         let mut data = TransportMessage::v1(route.clone(), payload);
-<<<<<<< HEAD
-        data.return_.modify().append(sending_address);
-=======
         data.return_route.modify().append(self.address());
->>>>>>> ef9c758f
 
         // Pack transport message into relay message wrapper
         let msg = if needs_wrapping {
