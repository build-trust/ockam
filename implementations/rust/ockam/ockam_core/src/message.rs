use crate::{
    lib::{
        fmt::{self, Debug, Display, Formatter},
        Deref, DerefMut, Vec,
    },
    Address, Result, Route, TransportMessage,
};
use serde::{de::DeserializeOwned, Serialize};

/// Alias of the type used for encoded data.
pub type Encoded = Vec<u8>;

/// A user defined message that can be serialised and deserialised
pub trait Message: Sized + Send + 'static {
    /// Encode the type representation into an [`Encoded`] type.
    fn encode(&self) -> Result<Encoded>;

    /// Decode an [`Encoded`] type into the Message's type.
    #[allow(clippy::ptr_arg)]
    fn decode(e: &Encoded) -> Result<Self>;
}

// Auto-implement message trait for types that _can_ be messages
impl<T> Message for T
where
    T: Serialize + DeserializeOwned + Send + 'static,
{
    fn encode(&self) -> Result<Encoded> {
        Ok(serde_bare::to_vec(self)?)
    }

    fn decode(e: &Encoded) -> Result<Self> {
        Ok(serde_bare::from_slice(e.as_slice())?)
    }
}

// TODO: see comment in Cargo.toml about this dependency
impl From<serde_bare::Error> for crate::Error {
    fn from(_: serde_bare::Error) -> Self {
        Self::new(1, "serde_bare")
    }
}

/// A message wrapper that stores message route information
///
/// Workers can accept arbitrary message types, which may not contain
/// information about their routes.  However, the ockam worker &
/// messaging system already keeps track of this information
/// internally.  This type exposes this information to the user,
/// without requiring changes in the user message types.
pub struct Routed<M: Message> {
    inner: M,
<<<<<<< HEAD
    msg_addr: Address,
    return_route: Route,
    onward_route: Route,
=======
    transport: TransportMessage,
>>>>>>> ef9c758f
}

impl<M: Message> Routed<M> {
    /// Create a new Routed message wrapper
<<<<<<< HEAD
    pub fn new(inner: M, msg_addr: Address, return_route: Route, onward_route: Route) -> Self {
        Self {
            inner,
            msg_addr,
            return_route,
            onward_route,
        }
=======
    pub fn v1(inner: M, transport: TransportMessage) -> Self {
        Self { inner, transport }
>>>>>>> ef9c758f
    }

    /// Return a copy of the message address
    #[inline]
    pub fn msg_addr(&self) -> Address {
        self.msg_addr.clone()
    }

    /// Return a copy of the full return route of the wrapped message
    #[inline]
    pub fn reply(&self) -> Route {
        self.transport.return_route.clone()
    }

    /// Return a copy of the onward route for this message
    #[inline]
    pub fn onward(&self) -> Route {
        self.transport.onward_route.clone()
    }

    /// Get a copy of the message sender address
    #[inline]
    pub fn sender(&self) -> Address {
        self.transport.return_route.recipient()
    }

    /// Consume the message wrapper
    #[inline]
    pub fn take(self) -> M {
        self.inner
    }

    /// Consume the message wrapper to the underlying transport
    #[inline]
    pub fn to_transport(self) -> TransportMessage {
        self.transport
    }
}

impl<M: Message> Deref for Routed<M> {
    type Target = M;

    fn deref(&self) -> &Self::Target {
        &self.inner
    }
}

impl<M: Message> DerefMut for Routed<M> {
    fn deref_mut(&mut self) -> &mut Self::Target {
        &mut self.inner
    }
}

impl<M: Message + PartialEq> PartialEq<M> for Routed<M> {
    fn eq(&self, o: &M) -> bool {
        &self.inner == o
    }
}

impl<M: Message + Debug> Debug for Routed<M> {
    fn fmt(&self, f: &mut Formatter) -> fmt::Result {
        self.inner.fmt(f)
    }
}

impl<M: Message + Display> Display for Routed<M> {
    fn fmt(&self, f: &mut Formatter) -> fmt::Result {
        self.inner.fmt(f)
    }
}

/// A passthrough marker message type
///
/// This is a special message type which will enable your worker to
/// accept _any_ typed message, by ignoring the type information in
/// the payload.
///
/// This is especially useful for implementing middleware workers
/// which need access to the route information of a message, without
/// understanding its payload.
pub struct Passthrough;

impl Message for Passthrough {
    fn encode(&self) -> Result<Encoded> {
        Ok(vec![])
    }

    fn decode(_: &Encoded) -> Result<Self> {
        Ok(Self)
    }
}<|MERGE_RESOLUTION|>--- conflicted
+++ resolved
@@ -50,29 +50,18 @@
 /// without requiring changes in the user message types.
 pub struct Routed<M: Message> {
     inner: M,
-<<<<<<< HEAD
     msg_addr: Address,
-    return_route: Route,
-    onward_route: Route,
-=======
     transport: TransportMessage,
->>>>>>> ef9c758f
 }
 
 impl<M: Message> Routed<M> {
     /// Create a new Routed message wrapper
-<<<<<<< HEAD
-    pub fn new(inner: M, msg_addr: Address, return_route: Route, onward_route: Route) -> Self {
+    pub fn v1(inner: M, msg_addr: Address, transport: TransportMessage) -> Self {
         Self {
             inner,
             msg_addr,
-            return_route,
-            onward_route,
+            transport
         }
-=======
-    pub fn v1(inner: M, transport: TransportMessage) -> Self {
-        Self { inner, transport }
->>>>>>> ef9c758f
     }
 
     /// Return a copy of the message address
