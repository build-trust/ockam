[package]
name = "ockam_vault"
version = "0.17.0-dev"
authors = ["Ockam Developers"]
edition = "2018"
license = "Apache-2.0"
homepage = "https://github.com/ockam-network/ockam"
repository = "https://github.com/ockam-network/ockam/tree/develop/implementations/rust/ockam/ockam_vault"
readme = "README.md"
categories = ["cryptography", "asynchronous", "authentication","no-std", "algorithms"]
keywords = ["ockam", "crypto", "cryptography", "authentication", "no-std"]
description = """A software-only Ockam Vault implementation.
"""

[lib]
crate-type = ["rlib", "cdylib"]

[features]
default = ["std"]
std = ["ockam_core/std"]
no_std = ["ockam_vault_core/heapless"]

[dependencies]
ockam_core = { path = "../ockam_core", version = "0.23.0-dev"                       }
ockam_vault_core = { path = "../ockam_vault_core", version = "0.17.0-dev"                       }
arrayref = "0.3"
aes-gcm = "0.9"
curve25519-dalek = "3.1"
ed25519-dalek = "1.0"
hkdf = "0.11"
rand = "0.8"
sha2 = "0.9"
x25519-dalek = "1.1"
zeroize = { version = "1.1", features = ["zeroize_derive"] }
tracing = "0.1.26"
signature_bbs_plus = {path = "../signature_bbs_plus", version = "0.15.0-dev"          }
signature_bls = { path = "../signature_bls", version = "0.13.0-dev"  }
rand_core = "0.6"
vsss-rs = { version = "1.0.0", default-features = false }
bls12_381_plus = "0.5"
array-macro = "2.1.0"
group = "0.10"

[dev-dependencies]
<<<<<<< HEAD
ockam_vault_test_suite = { path = "../ockam_vault_test_suite", version = "0.12.0-dev"                      }
ockam_vault_test_attribute = { path = "../ockam_vault_test_attribute", version = "0.14.0-dev"                     }
=======
ockam_vault_test_suite = { path = "../ockam_vault_test_suite", version = "0.12.0-dev"                       }
ockam_vault_test_attribute = { path = "../ockam_vault_test_attribute", version = "0.14.0-dev"                      }
>>>>>>> 3653b2dc
rand_xorshift = "0.3.0"
<|MERGE_RESOLUTION|>--- conflicted
+++ resolved
@@ -42,11 +42,6 @@
 group = "0.10"
 
 [dev-dependencies]
-<<<<<<< HEAD
-ockam_vault_test_suite = { path = "../ockam_vault_test_suite", version = "0.12.0-dev"                      }
-ockam_vault_test_attribute = { path = "../ockam_vault_test_attribute", version = "0.14.0-dev"                     }
-=======
 ockam_vault_test_suite = { path = "../ockam_vault_test_suite", version = "0.12.0-dev"                       }
 ockam_vault_test_attribute = { path = "../ockam_vault_test_attribute", version = "0.14.0-dev"                      }
->>>>>>> 3653b2dc
 rand_xorshift = "0.3.0"
